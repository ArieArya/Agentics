--- conflicted
+++ resolved
@@ -1,8 +1,3 @@
-<<<<<<< HEAD
-"""required: export MCP_SERVER_PATH mcp/DDG_search_tool_mcp.py"""
-
-=======
->>>>>>> 10143c8a
 import asyncio
 import os
 from typing import Optional
@@ -12,13 +7,8 @@
 from pydantic import BaseModel, Field
 
 from agentics import Agentics as AG
-<<<<<<< HEAD
-from agentics import get_llm_provider
-from mcp import StdioServerParameters
-=======
 from agentics.core.llm_connections import available_llms
 from mcp import StdioServerParameters  # For Stdio Server
->>>>>>> 10143c8a
 
 load_dotenv()
 
@@ -63,17 +53,10 @@
             tools=server_tools,
             max_iter=10,
             verbose_agent=True,
-<<<<<<< HEAD
-            description="Extract stock market price for the input day ",
-            llm=get_llm_provider("watsonx"),
-        )
-        << [input("AG>   Day\nUSER> ")]
-=======
             reasoning=True,
             # description="Extract stock market price for the input day ",
             llm=AG.get_llm_provider("watsonx"),
         )
         << [input("USER> ")]
->>>>>>> 10143c8a
     )
     print(results.pretty_print())
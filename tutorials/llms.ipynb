--- conflicted
+++ resolved
@@ -12,7 +12,6 @@
   },
   {
    "cell_type": "code",
-<<<<<<< HEAD
    "execution_count": 1,
    "id": "62180815",
    "metadata": {},
@@ -27,12 +26,6 @@
      ]
     }
    ],
-=======
-   "execution_count": null,
-   "id": "1",
-   "metadata": {},
-   "outputs": [],
->>>>>>> 399d6868
    "source": [
     "! uv pip install agentics-py\n",
     "\n",
@@ -74,7 +67,6 @@
   },
   {
    "cell_type": "code",
-<<<<<<< HEAD
    "execution_count": 2,
    "id": "ec92f07e",
    "metadata": {},
@@ -87,12 +79,6 @@
      ]
     }
    ],
-=======
-   "execution_count": null,
-   "id": "3",
-   "metadata": {},
-   "outputs": [],
->>>>>>> 399d6868
    "source": [
     "from crewai import LLM\n",
     "\n",
@@ -117,7 +103,6 @@
   },
   {
    "cell_type": "code",
-<<<<<<< HEAD
    "execution_count": 3,
    "id": "ab039e26",
    "metadata": {},
@@ -131,12 +116,6 @@
      ]
     }
    ],
-=======
-   "execution_count": null,
-   "id": "5",
-   "metadata": {},
-   "outputs": [],
->>>>>>> 399d6868
    "source": [
     "print(llm.call(\"where is the Eiffel Tower?\"))"
    ]
@@ -153,7 +132,6 @@
   },
   {
    "cell_type": "code",
-<<<<<<< HEAD
    "execution_count": 4,
    "id": "984913a0",
    "metadata": {},
@@ -170,12 +148,6 @@
      ]
     }
    ],
-=======
-   "execution_count": null,
-   "id": "7",
-   "metadata": {},
-   "outputs": [],
->>>>>>> 399d6868
    "source": [
     "from pydantic import BaseModel\n",
     "class Answer(BaseModel):\n",
@@ -198,7 +170,6 @@
   },
   {
    "cell_type": "code",
-<<<<<<< HEAD
    "execution_count": 5,
    "id": "bc8c2ab0",
    "metadata": {},
@@ -271,12 +242,6 @@
      ]
     }
    ],
-=======
-   "execution_count": null,
-   "id": "9",
-   "metadata": {},
-   "outputs": [],
->>>>>>> 399d6868
    "source": [
     "import requests\n",
     "class Person(BaseModel):\n",
@@ -312,7 +277,6 @@
   },
   {
    "cell_type": "code",
-<<<<<<< HEAD
    "execution_count": 7,
    "id": "e4b95374",
    "metadata": {},
@@ -328,12 +292,6 @@
      ]
     }
    ],
-=======
-   "execution_count": null,
-   "id": "11",
-   "metadata": {},
-   "outputs": [],
->>>>>>> 399d6868
    "source": [
     "from agentics import AG\n",
     "print(AG.get_llm_provider(\"list\"))\n",

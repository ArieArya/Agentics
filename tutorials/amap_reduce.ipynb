--- conflicted
+++ resolved
@@ -76,7 +76,6 @@
     "## Define the data model for stock market data\n",
     "\n",
     "\n",
-<<<<<<< HEAD
     "class VolalityExplantionReport(BaseModel):\n",
     "    abnormal_trade_volume_explanation: Optional[str] = Field(None, \n",
     "        description=\"\"\"A detailed explanation of any abnormal trade volume for the day.\"\"\")\n",
@@ -89,8 +88,6 @@
     "        description=\"\"\"Text reporting a list of news headlines relevant to the explain the findings above.\"\"\")\n",
     "    \n",
     "\n",
-=======
->>>>>>> 5c60c48a
     "class StockMarketState(BaseModel):\n",
     "    date: Optional[str] = None\n",
     "    open: Optional[float] = None\n",
@@ -98,27 +95,12 @@
     "    low: Optional[float] = None\n",
     "    close: Optional[float] = None\n",
     "    volume: Optional[float] = None\n",
-<<<<<<< HEAD
     "    daily_range: Optional[float] = Field(None, \n",
     "        description=\"\"\"The difference between the high and low prices for the day.\"\"\")\n",
     "    news: Optional[str] = Field(None, \n",
     "        description=\"\"\"Text reporting a list of news headlines relevant to the stock for the day.\"\"\")\n",
     "    explanation_report: Optional[VolalityExplantionReport] = Field(None,\n",
     "        description=\"A detailed explanation of the stock market state for the day.\")\n",
-=======
-    "    daily_range: Optional[float] = Field(\n",
-    "        None,\n",
-    "        description=\"\"\"The difference between the high and low prices for the day.\"\"\",\n",
-    "    )\n",
-    "    news: Optional[str] = Field(\n",
-    "        None,\n",
-    "        description=\"\"\"Text reporting a list of news headlines relevant to the stock for the day.\"\"\",\n",
-    "    )\n",
-    "    explanation_report: Optional[str] = Field(\n",
-    "        None,\n",
-    "        description=\"A detailed explanation of the stock market state for the day.\",\n",
-    "    )\n",
->>>>>>> 5c60c48a
     "\n",
     "\n",
     "## import the data\n",
@@ -142,11 +124,7 @@
   {
    "cell_type": "code",
    "execution_count": null,
-<<<<<<< HEAD
    "id": "5",
-=======
-   "id": "fa1e862d",
->>>>>>> 5c60c48a
    "metadata": {},
    "outputs": [],
    "source": [
@@ -184,11 +162,7 @@
   {
    "cell_type": "code",
    "execution_count": null,
-<<<<<<< HEAD
    "id": "8",
-=======
-   "id": "9b73900d",
->>>>>>> 5c60c48a
    "metadata": {},
    "outputs": [],
    "source": [
@@ -230,11 +204,7 @@
   {
    "cell_type": "code",
    "execution_count": null,
-<<<<<<< HEAD
    "id": "11",
-=======
-   "id": "7f30733f",
->>>>>>> 5c60c48a
    "metadata": {},
    "outputs": [],
    "source": [
@@ -243,42 +213,23 @@
     "## Define a function to get news for a given date using the DDGS search engine\n",
     "## Note that the similar functionalities can be implemented using MCP tools in AGs\n",
     "async def get_news(state):\n",
-<<<<<<< HEAD
     "    state.news=str(DDGS().text(\n",
     "        f\"What happended to the stock market and dow jones on {state.date}\", \n",
     "        max_results=10))\n",
     "    return state   \n",
-=======
-    "    state.news = str(\n",
-    "        DDGS().text(\n",
-    "            f\"What happended to the stock market and dow jones on {state.date}\",\n",
-    "            max_results=10,\n",
-    "        )\n",
-    "    )\n",
-    "    return state\n",
->>>>>>> 5c60c48a
     "\n",
     "\n",
     "# Now get news for the top 10 days with highest volatility using amap\n",
     "highest_volatility_days = await highest_volatility_days.amap(get_news)\n",
     "\n",
     "# print the first result for brevity\n",
-<<<<<<< HEAD
     "print(highest_volatility_days[0].news)\n"
-=======
-    "print(highest_volatility_days[0])\n",
-    "# print(f\"Date: {highest_volatility_days[0].date}, Daily Range: {highest_volatility_days[0].daily_range}, News: {highest_volatility_days[0].news[:200]}\")"
->>>>>>> 5c60c48a
-   ]
-  },
-  {
-   "cell_type": "code",
-   "execution_count": null,
-<<<<<<< HEAD
+   ]
+  },
+  {
+   "cell_type": "code",
+   "execution_count": null,
    "id": "12",
-=======
-   "id": "9ce555e2",
->>>>>>> 5c60c48a
    "metadata": {},
    "outputs": [],
    "source": [
@@ -291,23 +242,11 @@
     "highest_volatility_days.llm = (\n",
     "    get_llm_provider()\n",
     ")  ## You can choose between \"openai\", \"watsonx\", \"gemini\", \"vllm_crewai\"\n",
-<<<<<<< HEAD
     "VolalityExplantionReport = await highest_volatility_days.self_transduction(\n",
     "    [\"date\", \"open\", \"high\", \"low\", \"close\", \"volume\", \"daily_range\", \"news\"],[\"explanation_report\"])\n",
     "\n",
     "\n",
     "VolalityExplantionReport.pretty_print()"
-=======
-    "highest_volatility_explanations = await highest_volatility_days.self_transduction(\n",
-    "    [\"date\", \"open\", \"high\", \"low\", \"close\", \"volume\", \"daily_range\", \"news\"],\n",
-    "    [\"explanation_report\"],\n",
-    ")\n",
-    "\n",
-    "for state in highest_volatility_explanations:\n",
-    "    print(\n",
-    "        f\"Date: {state.date}, Daily Range: {state.daily_range}\\nExplanation: {state.explanation_report}...\"\n",
-    "    )"
->>>>>>> 5c60c48a
    ]
   },
   {
